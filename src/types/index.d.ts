--- conflicted
+++ resolved
@@ -21,9 +21,7 @@
 type OpenTokEnvironment = 'standard' | 'enterprise'
 type CompletionCallback<A> = (error: Error | undefined, results: A | null) => void
 type UpdateCallback<A> = (stats: OT.SubscriberStats) => void
-<<<<<<< HEAD
 type AV = 'audio' | 'video';
-=======
 type TestQualityResults = {
   mos: number,
   audio: {
@@ -43,7 +41,6 @@
 }
 
 
->>>>>>> bb6678d3
 type DeviceId = string;
 type InputDeviceType = 'audioInput' | 'videoInput';
 type DeviceOptions = {
@@ -61,24 +58,40 @@
    video: A;
  }
 
-interface QualityTestResults extends HasAudioVideo<{bandwidth: number}> {
+interface QualityTestResults extends HasAudioVideo<AverageStats> {
   mos: number;
 }
 
-type QualityTestConfig = {
-  getStatsInterval: number,
-  getStatsVideoAndAudioTestDuration: number,
-  getStatsAudioOnlyDuration: number,
-  subscribeOptions: {
-    testNetwork: boolean,
-    audioVolume: number,
-  },
-  minimumVideoAndAudioTestSampleSize: number,
-  steadyStateSampleWindow: number, // this is also used to calculate bandwidth
-  steadyStateAllowedDelta: number, //
-};
+interface AudioThreshold { bps: number, plr: number }
+interface VideoThreshold extends AudioThreshold { recommendedSetting: string }
 
 type StatsListener = (error?: OT.OTError, stats?: OT.SubscriberStats) => void;
 interface Kbps { kbps: number }
 interface KbpsMap extends HasAudioVideo<Kbps[]> {}
-interface Bandwidth extends HasAudioVideo<number> {}+interface Bandwidth extends HasAudioVideo<number> {}
+
+interface AverageStatsBase {
+  bitrate: number;
+  packetLossRatio: number;
+}
+
+interface AverageStats {
+  bitrate?: number;
+  packetLossRatio?: number;
+  supported?: boolean;
+  reason?: string;
+  frameRate?: number;
+  recommendedResolution?: string;
+}
+
+type QualityEvaluationResults = {
+  supported: boolean,
+  recommendedResolution: string,
+  reason?: string,
+};
+
+type QualityStats = {
+  averageBitrate: number,
+  packetLossRatio: number,
+  frameRate?: number,
+};