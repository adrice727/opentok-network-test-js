--- conflicted
+++ resolved
@@ -75,11 +75,7 @@
 /**
  * Ensure that audio and video devices are available
  */
-<<<<<<< HEAD
-function validateDevices(OT: OT.Client): Promise<void> {
-=======
-function validateDevices(OT: OpenTok): Promise<AvailableDevices> {
->>>>>>> 76ef2723
+function validateDevices(OT: OT.Client): Promise<AvailableDevices> {
   return new Promise((resolve, reject) => {
     OT.getDevices((error?: OT.OTError, devices: OT.Device[] = []) => {
 
