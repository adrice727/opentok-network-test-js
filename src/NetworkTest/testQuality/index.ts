/**
 * @module Test/Publishing
 * @preferred
 *
 * Defines the methods required for the Publishing Test Flow
 */

/**
 * Publishing Test Flow
 */

/* tslint:disable */
import OTKAnalytics = require('opentok-solutions-logging');
/* tslint:enable */
import * as Promise from 'promise';
import { OT } from '../types/opentok';
import { AverageStats, AV, Bandwidth, HasAudioVideo } from './types/stats';
import { CompletionCallback, UpdateCallback, UpdateCallbackStats } from '../types/callbacks';
import { pick } from '../../util';
import * as e from './errors/';
import { OTErrorType, errorHasName } from '../errors/types';
import subscriberMOS from './helpers/subscriberMOS';
import MOSState from './helpers/MOSState';
import config from './helpers/config';
import isSupportedBrowser from './helpers/isSupportedBrowser';

export interface QualityTestResults extends HasAudioVideo<AverageStats> {
  mos: number;
}

interface QualityTestResultsBuilder {
  state: MOSState;
  subscriber: OT.Subscriber;
  credentials: OT.SessionCredentials;
  mosScore?: number;
  bandwidth?: Bandwidth;
}

type MOSResultsCallback = (state: MOSState) => void;
type DeviceMap = { [deviceId: string]: OT.Device };
type AvailableDevices = { audio: DeviceMap, video: DeviceMap };

let audioOnly = false; // The initial test is audio-video

/**
 * If not already connected, connect to the OpenTok Session
 */
function connectToSession(session: OT.Session, token: string): Promise<OT.Session> {
  return new Promise((resolve, reject) => {
    if (session.connection) {
      resolve(session);
    } else {
      session.connect(token, (error?: OT.OTError) => {
        if (error) {
          if (errorHasName(error, OTErrorType.AUTHENTICATION_ERROR)) {
            reject(new e.ConnectToSessionTokenError());
          } else if (errorHasName(error, OTErrorType.INVALID_SESSION_ID)) {
            reject(new e.ConnectToSessionSessionIdError());
          } else if (errorHasName(error, OTErrorType.CONNECT_FAILED)) {
            reject(new e.ConnectToSessionNetworkError());
          } else {
            reject(new e.ConnectToSessionError());
          }
        }
        resolve(session);
      });
    }
  });
}

/**
 * Ensure that audio and video devices are available
 */
<<<<<<< HEAD
function validateDevices(OT: OT.Client): Promise<void> {
=======
function validateDevices(OT: OpenTok): Promise<AvailableDevices> {
>>>>>>> 76ef2723
  return new Promise((resolve, reject) => {
    OT.getDevices((error?: OT.OTError, devices: OT.Device[] = []) => {

      if (error) {
        reject(new e.FailedToObtainMediaDevices());
      } else {

        const availableDevices: AvailableDevices = devices.reduce(
          (acc: AvailableDevices, device: OT.Device) => {
            const type: AV = device.kind === 'audioInput' ? 'audio' : 'video';
            return { ...acc, [type]: { ...acc[type], [device.deviceId]: device } };
          },
          { audio: {}, video: {} },
        );

        if (!Object.keys(availableDevices.audio).length) {
          reject(new e.NoAudioCaptureDevicesError());
        } else {
          resolve(availableDevices);
        }
      }
    });
  });
}

/**
 * Create a test publisher and subscribe to the publihser's stream
 */
function publishAndSubscribe(OT: OT.Client) {
  return (session: OT.Session): Promise<OT.Subscriber> =>
    new Promise((resolve, reject) => {
      let publisherOptions: OT.PublisherProperties;
      type StreamCreatedEvent = OT.Event<'streamCreated', OT.Publisher> & { stream: OT.Stream };
      const containerDiv = document.createElement('div');
      containerDiv.style.position = 'fixed';
      containerDiv.style.bottom = '-1px';
      containerDiv.style.width = '1px';
      containerDiv.style.height = '1px';
      containerDiv.style.opacity = '0';
      document.body.appendChild(containerDiv);
      publisherOptions = {
        resolution: '1280x720',
        width: '100%',
        height: '100%',
        insertMode: 'append',
        showControls: false,
      };
      validateDevices(OT)
        .then((availableDevices: AvailableDevices) => {
          if (!Object.keys(availableDevices.video).length) {
            audioOnly = true;
          }
          if (audioOnly) {
            publisherOptions.videoSource = null;
          }
          const publisher = OT.initPublisher(containerDiv, publisherOptions, (error?: OT.OTError) => {
            if (error) {
              reject(new e.InitPublisherError(error.message));
            } else {
              session.publish(publisher, (publishError?: OT.OTError) => {
                if (publishError) {
                  if (errorHasName(publishError, OTErrorType.NOT_CONNECTED)) {
                    return reject(new e.PublishToSessionNotConnectedError());
                  }
                  if (errorHasName(publishError, OTErrorType.UNABLE_TO_PUBLISH)) {
                    return reject(new e.PublishToSessionPermissionOrTimeoutError());
                  }
                  return reject(new e.PublishToSessionError());
                  // return reject(new e.PublishToSessionError(publishError.message));
                }
              });
            }
          });
          publisher.on('streamCreated', (event: StreamCreatedEvent) => {
            const subscriber =
              session.subscribe(event.stream,
                containerDiv,
                { testNetwork: true, insertMode: 'append' },
                (subscribeError?: OT.OTError) => {
                  return subscribeError ?
                    reject(new e.SubscribeToSessionError(subscribeError.message)) :
                    resolve(subscriber);
                });
          });
        })
        .catch(reject);
    });
}
/**
 *  Connect to the OpenTok session, create a publisher, and subsribe to the publisher's stream
 */
function subscribeToTestStream(
  OT: OT.Client,
  session: OT.Session,
  credentials: OT.SessionCredentials): Promise<OT.Subscriber> {
  return new Promise((resolve, reject) => {
    connectToSession(session, credentials.token)
      .then(publishAndSubscribe(OT))
      .then(resolve)
      .catch(reject);
  });
}

function buildResults(builder: QualityTestResultsBuilder): QualityTestResults {
  const baseProps: (keyof AverageStats)[] = ['bitrate', 'packetLossRatio', 'supported', 'reason'];
  return {
    mos: builder.state.qualityScore(),
    audio: pick(baseProps, builder.state.stats.audio),
    video: pick(baseProps.concat(['frameRate', 'recommendedResolution', 'recommendedFrameRate']),
      builder.state.stats.video),
  };
}

function isAudioQualityAcceptable(results: QualityTestResults): boolean {
  return !!results.audio.bitrate && (results.audio.bitrate > config.qualityThresholds.audio[0].bps)
    && (!!results.audio.packetLossRatio &&
      (results.audio.packetLossRatio < config.qualityThresholds.audio[0].plr)
      || results.audio.packetLossRatio === 0);
}

function checkSubscriberQuality(
  OT: OT.Client,
  session: OT.Session,
<<<<<<< HEAD
  credentials: OT.SessionCredentials,
  onUpdate?: UpdateCallback<OT.SubscriberStats>): Promise<QualityTestResults> {
=======
  credentials: SessionCredentials,
  onUpdate?: UpdateCallback<OT.SubscriberStats>,
  audioOnlyFallback?: boolean,
): Promise<QualityTestResults> {
>>>>>>> 76ef2723

  let mosEstimatorTimeoutId: number;

  return new Promise((resolve, reject) => {
    subscribeToTestStream(OT, session, credentials)
      .then((subscriber: OT.Subscriber) => {
        if (!subscriber) {
          reject(new e.MissingSubscriberError());
        } else {
          try {
            const builder: QualityTestResultsBuilder = {
              state: new MOSState(audioOnlyFallback),
              ... { subscriber },
              ... { credentials },
            };

            const getStatsListener = (error?: OT.OTError, stats?: OT.SubscriberStats) => {
              const updateStats = (subscriberStats: OT.SubscriberStats): UpdateCallbackStats => ({
                ...subscriberStats,
                phase: audioOnly ? 'audio-only' : 'audio-video',
              });
              stats && onUpdate && onUpdate(updateStats(stats));
            };

            const processResults = () => {
              const audioVideoResults: QualityTestResults = buildResults(builder);
              if (!audioOnly && !isAudioQualityAcceptable(audioVideoResults)) {
                audioOnly = true;
                checkSubscriberQuality(OT, session, credentials, onUpdate, true)
                  .then((results: QualityTestResults) => {
                    resolve(results);
                  });
              } else {
                session.on('sessionDisconnected', () => {
                  resolve(audioVideoResults);
                  session.off();
                });
                session.disconnect();
              }
            };

            const resultsCallback: MOSResultsCallback = (state: MOSState) => {
              clearTimeout(mosEstimatorTimeoutId);
              processResults();
            };

            subscriberMOS(builder.state, subscriber, getStatsListener, resultsCallback);

            mosEstimatorTimeoutId = window.setTimeout(processResults, audioOnly ? config.getStatsAudioOnlyDuration
              : config.getStatsVideoAndAudioTestDuration);

          } catch (exception) {
            reject(new e.SubscriberGetStatsError());
          }
        }
      })
      .catch(reject);
  });
}

/**
 * Ensure that the test is being run in a supported browser.
 */
function validateBrowser(): Promise<void> {
  return new Promise((resolve, reject) => {
    const { supported, browser } = isSupportedBrowser();
    return supported ? resolve() : reject(new e.UnsupportedBrowserError(browser));
  });
}

/**
 * This method checks to see if the client can publish to an OpenTok session.
 */
export default function testQuality(
  OT: OT.Client,
  credentials: OT.SessionCredentials,
  otLogging: OTKAnalytics,
  onUpdate?: UpdateCallback<UpdateCallbackStats>,
  onComplete?: CompletionCallback<QualityTestResults>): Promise<QualityTestResults> {
  return new Promise((resolve, reject) => {

    const onSuccess = (results: QualityTestResults) => {
      onComplete && onComplete(undefined, results);
      otLogging.logEvent({ action: 'testQuality', variation: 'Success' });
      resolve(results);
    };

    const onError = (error: Error) => {
      otLogging.logEvent({ action: 'testQuality', variation: 'Failure' });
      onComplete && onComplete(error, null);
      reject(error);
    };

    validateBrowser()
      .then(() => {
        const session = OT.initSession(credentials.apiKey, credentials.sessionId);
        checkSubscriberQuality(OT, session, credentials, onUpdate)
          .then(onSuccess)
          .catch(onError);
      })
      .catch(onError);
  });
}<|MERGE_RESOLUTION|>--- conflicted
+++ resolved
@@ -71,11 +71,7 @@
 /**
  * Ensure that audio and video devices are available
  */
-<<<<<<< HEAD
-function validateDevices(OT: OT.Client): Promise<void> {
-=======
-function validateDevices(OT: OpenTok): Promise<AvailableDevices> {
->>>>>>> 76ef2723
+function validateDevices(OT: OT.Client): Promise<AvailableDevices> {
   return new Promise((resolve, reject) => {
     OT.getDevices((error?: OT.OTError, devices: OT.Device[] = []) => {
 
@@ -199,15 +195,10 @@
 function checkSubscriberQuality(
   OT: OT.Client,
   session: OT.Session,
-<<<<<<< HEAD
   credentials: OT.SessionCredentials,
-  onUpdate?: UpdateCallback<OT.SubscriberStats>): Promise<QualityTestResults> {
-=======
-  credentials: SessionCredentials,
   onUpdate?: UpdateCallback<OT.SubscriberStats>,
   audioOnlyFallback?: boolean,
 ): Promise<QualityTestResults> {
->>>>>>> 76ef2723
 
   let mosEstimatorTimeoutId: number;
 
