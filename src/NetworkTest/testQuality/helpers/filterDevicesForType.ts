--- conflicted
+++ resolved
@@ -1,10 +1,6 @@
 import * as Promise from 'promise';
-<<<<<<< HEAD
-import * as e from '../../testConnectivity/errors';
+import * as e from '../../testQuality/errors';
 import { OT } from '../../types/opentok';
-=======
-import * as e from '../../testQuality/errors';
->>>>>>> 76ef2723
 
 export type InputDeviceType = 'audioInput' | 'videoInput';
 
