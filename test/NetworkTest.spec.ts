/* tslint:disable */
///<reference path="../src/types/index.d.ts"/>

import * as OT from '@opentok/client';
import * as credentials from './credentials.json';
import {
  NetworkTestError,
  InvalidSessionCredentialsError,
  MissingOpenTokInstanceError,
  MissingSessionCredentialsError,
  IncompleteSessionCredentialsError,
  InvalidOnCompleteCallback,
  InvalidOnUpdateCallback,
} from '../src/NetworkTest/errors';
<<<<<<< HEAD
import { ConnectToSessionTokenError } from '../src/NetworkTest/testConnectivity/errors';
import { pick } from '../src/util';
=======
import * as OT from '@opentok/client';
>>>>>>> efa23e36
import NetworkTest from '../src/NetworkTest';
import { ConnectivityTestResults } from '../src/NetworkTest/testConnectivity/index';

type Util = jasmine.MatchersUtil;
type CustomMatcher = jasmine.CustomMatcher;
type EqualityTesters = jasmine.CustomEqualityTester[];

const sessionCredentials = credentials.standard;
const malformedCredentials = { apiKey: '1234', invalidProp: '1234', token: '1234' };
const badCredentials = { apiKey: '1234', sessionId: '1234', token: '1234' };
const networkTest = new NetworkTest(OT, sessionCredentials);
const badNetworkTest = new NetworkTest(OT, badCredentials);
const validOnUpdateCallback = (stats: OT.SubscriberStats) => stats;
const validOnCompleteCallback = (error?: Error, results?: any) => results;

const customMatchers: jasmine.CustomMatcherFactories = {
  toBeInstanceOf: (util: Util, customEqualityTesters: EqualityTesters): CustomMatcher => {
    return {
      compare: (actual: any, expected: any): jasmine.CustomMatcherResult => {
        const pass: boolean = actual instanceof expected;
        const message: string = pass ? '' : `Expected ${actual} to be an instance of ${expected}`;
        return { pass, message };
      },
    };
  },
  toBeABoolean: (util: Util, customEqualityTesters: EqualityTesters): CustomMatcher => {
    return {
      compare: (actual: any, expected: any): jasmine.CustomMatcherResult => {
        const pass: boolean = typeof actual === 'boolean';
        const message: string = pass ? '' : `Expected ${actual} to be an instance of ${expected}`;
        return { pass, message };
      },
    };
  },
};

describe('Network Test', () => {

  beforeAll(() => {
    jasmine.addMatchers(customMatchers);
  });

  it('its constructor requires OT and valid session credentials', () => {
    expect(() => new NetworkTest(sessionCredentials)).toThrow(new MissingOpenTokInstanceError());
    expect(() => new NetworkTest({}, sessionCredentials)).toThrow(new MissingOpenTokInstanceError());
    expect(() => new NetworkTest(OT)).toThrow(new MissingSessionCredentialsError());
    expect(() => new NetworkTest(OT, malformedCredentials)).toThrow(new IncompleteSessionCredentialsError());
    expect(new NetworkTest(OT, sessionCredentials)).toBeInstanceOf(NetworkTest);
  });

  describe('Connectivity Test', () => {

    it('validates its onComplete callback', () => {
      expect(() => networkTest.testConnectivity('callback').toThrow(new InvalidOnCompleteCallback()))
      expect(() => networkTest.testConnectivity(validOnCompleteCallback).not.toThrowError(NetworkTestError))
    });

    describe('Test Results', () => {
      it('should contain success and failedTests properties', (done) => {
        networkTest.testConnectivity()
          .then((results: ConnectivityTestResults) => {
            it('should contain a boolean success property', (done) => {
              expect(results.success).toBeABoolean
            });
            it('should contain an array of failedTests', (done) => {
              expect(results.failedTests).toBeInstanceOf(Array);
            });
            done();
          });
      });

      it('should return an error if invalid session credentials are used', (done) => {
        badNetworkTest.testConnectivity()
          .then((results: ConnectivityTestResults) => {
            it('should contain a boolean success property', (done) => {
              expect(results.success).toBeABoolean
            });
            it('should contain an array of failedTests', (done) => {
              expect(results.failedTests).toBeInstanceOf(Array);
            });
            done();
          })
          .catch((error: NetworkTestError) => {
            expect(error).toBeInstanceOf(ConnectToSessionTokenError);
          })
      });
    });

    describe('Quality Test', () => {
      it('validates its onUpdate and onComplete callbacks', () => {
        expect(() => networkTest.testQuality('callback').toThrow(new InvalidOnUpdateCallback()))
        expect(() => networkTest.testQuality(validOnUpdateCallback, 'callback').toThrow(new InvalidOnCompleteCallback()))
        expect(() => networkTest.testConnectivity(validOnUpdateCallback, validOnCompleteCallback).not.toThrowError(NetworkTestError))
      })
    });
  });
});<|MERGE_RESOLUTION|>--- conflicted
+++ resolved
@@ -2,6 +2,7 @@
 ///<reference path="../src/types/index.d.ts"/>
 
 import * as OT from '@opentok/client';
+import * as Promise from 'promise';
 import * as credentials from './credentials.json';
 import {
   NetworkTestError,
@@ -12,12 +13,8 @@
   InvalidOnCompleteCallback,
   InvalidOnUpdateCallback,
 } from '../src/NetworkTest/errors';
-<<<<<<< HEAD
-import { ConnectToSessionTokenError } from '../src/NetworkTest/testConnectivity/errors';
-import { pick } from '../src/util';
-=======
-import * as OT from '@opentok/client';
->>>>>>> efa23e36
+import { ConnectToSessionTokenError, ConnectToSessionSessionIdError, ConnectivityError, ConnectToSessionError } from '../src/NetworkTest/testConnectivity/errors';
+import { pick, head } from '../src/util';
 import NetworkTest from '../src/NetworkTest';
 import { ConnectivityTestResults } from '../src/NetworkTest/testConnectivity/index';
 
@@ -79,30 +76,33 @@
       it('should contain success and failedTests properties', (done) => {
         networkTest.testConnectivity()
           .then((results: ConnectivityTestResults) => {
-            it('should contain a boolean success property', (done) => {
+            it('should contain a boolean success property', () => {
               expect(results.success).toBeABoolean
             });
-            it('should contain an array of failedTests', (done) => {
+            it('should contain an array of failedTests', () => {
               expect(results.failedTests).toBeInstanceOf(Array);
             });
             done();
           });
       });
 
-      it('should return an error if invalid session credentials are used', (done) => {
+      it('should return a failed test case if invalid session credentials are used', (done) => {
+        const validateResults = (results: ConnectivityTestResults) => {
+          expect(results.success).toBe(false);
+          expect(results.failedTests).toBeInstanceOf(Array);
+          const { type, error } = head(results.failedTests);
+          expect(type).toBe('api');
+          expect(error).toBeInstanceOf(ConnectToSessionError);
+        };
+
+        const validateError = (error?: ConnectivityError) => {
+          expect(error).toBeUndefined();
+        };
+
         badNetworkTest.testConnectivity()
-          .then((results: ConnectivityTestResults) => {
-            it('should contain a boolean success property', (done) => {
-              expect(results.success).toBeABoolean
-            });
-            it('should contain an array of failedTests', (done) => {
-              expect(results.failedTests).toBeInstanceOf(Array);
-            });
-            done();
-          })
-          .catch((error: NetworkTestError) => {
-            expect(error).toBeInstanceOf(ConnectToSessionTokenError);
-          })
+          .then(validateResults)
+          .catch(validateError)
+          .finally(done);
       });
     });
 
